# Cashu NUTs (Notation, Usage, and Terminology)

These documents each specify parts of the Cashu protocol. Read the specifications for the legacy API [here](https://github.com/cashubtc/nuts/tree/74f26b81b6617db710fa1081eebc0c7203711213).

## Specifications

Wallets and mints `MUST` implement all mandatory specs and `CAN` implement optional specs.

### Mandatory

| NUT #    | Description             |
| -------- | ----------------------- |
| [00][00] | Cryptography and Models |
| [01][01] | Mint public keys        |
| [02][02] | Keysets and fees        |
| [03][03] | Swapping tokens         |
| [04][04] | Minting tokens          |
| [05][05] | Melting tokens          |
| [06][06] | Mint info               |

### Optional

<<<<<<< HEAD
| #        | Description                       | Wallets                                                                      | Mints                                                        |
| -------- | --------------------------------- | ---------------------------------------------------------------------------- | ------------------------------------------------------------ |
| [07][07] | Token state check                 | [Nutshell][py], [Nutstash][ns], [cashu-ts][ts], [cdk-cli], [gonuts]          | [Nutshell][py], [cdk-mintd], [nutmix], [macadamia], [gonuts] |
| [08][08] | Overpaid Lightning fees           | [Nutshell][py], [Nutstash][ns], [cashu-ts][ts], [cdk-cli], [gonuts]          | [Nutshell][py], [cdk-mintd], [nutmix], [macadamia],          |
| [09][09] | Signature restore                 | [Nutshell][py], [cdk-cli], [Cashu.me][cashume], [gonuts], [minibits]         | [Nutshell][py], [cdk-mintd], [macadamia], [gonuts]           |
| [10][10] | Spending conditions               | [Nutshell][py], [cdk-cli], [cashu-ts][ts], [gonuts]                          | [Nutshell][py], [cdk-mintd], [nutmix], [gonuts]              |
| [11][11] | Pay-To-Pubkey (P2PK)              | [Nutshell][py], [cdk-cli], [Cashu.me][cashume], [gonuts]                     | [Nutshell][py], [cdk-mintd], [nutmix], [gonuts]              |
| [12][12] | DLEQ proofs                       | [Nutshell][py], [cdk-cli], [cashu-ts][ts], [gonuts]                          | [Nutshell][py], [cdk-mintd], [nutmix], [gonuts]              |
| [13][13] | Deterministic secrets             | [Nutshell][py], [cashu-ts][ts], [cdk-cli], [gonuts], [macadamia], [minibits] | -                                                            |
| [14][14] | Hashed Timelock Contracts (HTLCs) | [Nutshell][py], [cdk-cli], [gonuts]                                          | [Nutshell][py], [cdk-mintd], [nutmix], [gonuts]              |
| [15][15] | Partial multi-path payments (MPP) | [Nutshell][py], [cdk-cli], [gonuts]                                          | [Nutshell][py], [cdk-mintd], [nutmix], [gonuts]              |
| [16][16] | Animated QR codes                 | [Cashu.me][cashume], [macadamia], [minibits]                                 | -                                                            |
| [17][17] | WebSocket subscriptions           | [Nutshell][py], [cdk-cli][cdk-cli], [Cashu.me][cashume], [gonuts]            | [Nutshell][py], [cdk-mintd][cdk-mintd], [gonuts], [nutmix]   |
| [18][18] | Payment requests                  | [Cashu.me][cashume], [Boardwalk][bwc], [cdk-cli]                             | -                                                            |
| [19][19] | Cached Responses                  | -                                                                            | [Nutshell][py], [cdk-mintd]                                  |
| [20][20] | Signature on Mint Quote           | [cdk-cli], [Nutshell][py], [gonuts]                                          | [cdk-mintd], [Nutshell][py], [gonuts]                        |
| [21][21] | Clear authentication              | [Nutshell][py], [cdk-cli]                                                    | [Nutshell][py], [cdk-mintd], [nutmix]                        |
| [22][22] | Blind authentication              | [Nutshell][py], [cdk-cli]                                                    | [Nutshell][py], [cdk-mintd], [nutmix]                        |
| [25][25] | Compact Nut Filters               | [Nutshell][py], [cdk-mintd], [cashu-ts][ts]                                  |[Nutshell][py], [cdk-mintd]                                  |
=======
| #        | Description                       | Wallets                                                                            | Mints                                            |
| -------- | --------------------------------- | ---------------------------------------------------------------------------------- | ------------------------------------------------ |
| [07][07] | Token state check                 | [Nutshell][py], [Nutstash][ns], [cashu-ts][ts], [cdk-cli], [Minibits], [macadamia] | [Nutshell][py], [cdk-mintd], [nutmix]            |
| [08][08] | Overpaid Lightning fees           | [Nutshell][py], [Nutstash][ns], [cashu-ts][ts], [cdk-cli], [Minibits], [macadamia] | [Nutshell][py], [cdk-mintd], [nutmix]            |
| [09][09] | Signature restore                 | [Nutshell][py], [cdk-cli], [Cashu.me][cashume], [Minibits], [macadamia]            | [Nutshell][py], [cdk-mintd]                      |
| [10][10] | Spending conditions               | [Nutshell][py], [cdk-cli], [cashu-ts][ts], [Minibits]                              | [Nutshell][py], [cdk-mintd], [nutmix]            |
| [11][11] | Pay-To-Pubkey (P2PK)              | [Nutshell][py], [cdk-cli], [Cashu.me][cashume], [Minibits]                         | [Nutshell][py], [cdk-mintd], [nutmix]            |
| [12][12] | DLEQ proofs                       | [Nutshell][py], [cdk-cli], [cashu-ts][ts]                                          | [Nutshell][py], [cdk-mintd], [nutmix]            |
| [13][13] | Deterministic secrets             | [Nutshell][py], [cashu-ts][ts], [cdk-cli], [macadamia], [Minibits]                 | -                                                |
| [14][14] | Hashed Timelock Contracts (HTLCs) | [Nutshell][py], [cdk-cli]                                                          | [Nutshell][py], [cdk-mintd], [nutmix]            |
| [15][15] | Partial multi-path payments (MPP) | [Nutshell][py], [cdk-cli]                                                          | [Nutshell][py], [cdk-mintd], [nutmix]            |
| [16][16] | Animated QR codes                 | [Cashu.me][cashume], [macadamia], [Minibits]                                       | -                                                |
| [17][17] | WebSocket subscriptions           | [Nutshell][py], [cdk-cli][cdk-cli], [Cashu.me][cashume], [Minibits]                | [Nutshell][py], [cdk-mintd][cdk-mintd], [nutmix] |
| [18][18] | Payment requests                  | [Cashu.me][cashume], [Boardwalk][bwc], [cdk-cli], [Minibits]                       | -                                                |
| [19][19] | Cached Responses                  | -                                                                                  | [Nutshell][py], [cdk-mintd]                      |
| [20][20] | Signature on Mint Quote           | [cdk-cli], [Nutshell][py]                                                          | [cdk-mintd], [Nutshell][py]                      |
| [21][21] | Clear authentication              | [Nutshell][py], [cdk-cli]                                                          | [Nutshell][py], [cdk-mintd], [nutmix]            |
| [22][22] | Blind authentication              | [Nutshell][py], [cdk-cli]                                                          | [Nutshell][py], [cdk-mintd], [nutmix]            |
| [23][23] | Payment Method: BOLT11            | [Nutshell][py], [cdk-cli]                                                          | [Nutshell][py], [cdk-mintd], [nutmix]            |
| [24][24] | HTTP 402 Payment Required         | -                                                                                  | -                                                |
>>>>>>> c07457a5

#### Wallets:

- [Nutshell][py]
- [CDK-cli][cdk-cli]
- [cashu-ts][ts]
- [Macadamia][macadamia]
- [Minibits][minibits]
- [Nutstash][ns]
- [Cashu.me][cashume]
- [Boardwalk][bwc]

#### Mints:

- [Nutshell][py]
- [cdk-mintd][cdk-mintd]
- [Nutmix][nutmix]

[py]: https://github.com/cashubtc/nutshell
[lnbits]: https://github.com/lnbits/cashu
[cashume]: https://cashu.me
[ns]: https://nutstash.app/
[ts]: https://github.com/cashubtc/cashu-ts
[enuts]: https://github.com/cashubtc/eNuts
[macadamia]: https://github.com/zeugmaster/macadamia
[minibits]: https://github.com/minibits-cash/minibits_wallet
[moksha]: https://github.com/ngutech21/moksha
[cdk]: https://github.com/cashubtc/cdk
[cdk-cli]: https://github.com/cashubtc/cdk/tree/main/crates/cdk-cli
[cdk-mintd]: https://github.com/cashubtc/cdk/tree/main/crates/cdk-mintd
[nutmix]: https://github.com/lescuer97/nutmix
[bwc]: https://github.com/MakePrisms/boardwalkcash
[00]: 00.md
[01]: 01.md
[02]: 02.md
[03]: 03.md
[04]: 04.md
[05]: 05.md
[06]: 06.md
[07]: 07.md
[08]: 08.md
[09]: 09.md
[10]: 10.md
[11]: 11.md
[12]: 12.md
[13]: 13.md
[14]: 14.md
[15]: 15.md
[16]: 16.md
[17]: 17.md
[18]: 18.md
[19]: 19.md
[20]: 20.md
[21]: 21.md
[22]: 22.md
<<<<<<< HEAD
[25]: 25.md
=======
[23]: 23.md
[24]: 24.md
>>>>>>> c07457a5
<|MERGE_RESOLUTION|>--- conflicted
+++ resolved
@@ -20,27 +20,6 @@
 
 ### Optional
 
-<<<<<<< HEAD
-| #        | Description                       | Wallets                                                                      | Mints                                                        |
-| -------- | --------------------------------- | ---------------------------------------------------------------------------- | ------------------------------------------------------------ |
-| [07][07] | Token state check                 | [Nutshell][py], [Nutstash][ns], [cashu-ts][ts], [cdk-cli], [gonuts]          | [Nutshell][py], [cdk-mintd], [nutmix], [macadamia], [gonuts] |
-| [08][08] | Overpaid Lightning fees           | [Nutshell][py], [Nutstash][ns], [cashu-ts][ts], [cdk-cli], [gonuts]          | [Nutshell][py], [cdk-mintd], [nutmix], [macadamia],          |
-| [09][09] | Signature restore                 | [Nutshell][py], [cdk-cli], [Cashu.me][cashume], [gonuts], [minibits]         | [Nutshell][py], [cdk-mintd], [macadamia], [gonuts]           |
-| [10][10] | Spending conditions               | [Nutshell][py], [cdk-cli], [cashu-ts][ts], [gonuts]                          | [Nutshell][py], [cdk-mintd], [nutmix], [gonuts]              |
-| [11][11] | Pay-To-Pubkey (P2PK)              | [Nutshell][py], [cdk-cli], [Cashu.me][cashume], [gonuts]                     | [Nutshell][py], [cdk-mintd], [nutmix], [gonuts]              |
-| [12][12] | DLEQ proofs                       | [Nutshell][py], [cdk-cli], [cashu-ts][ts], [gonuts]                          | [Nutshell][py], [cdk-mintd], [nutmix], [gonuts]              |
-| [13][13] | Deterministic secrets             | [Nutshell][py], [cashu-ts][ts], [cdk-cli], [gonuts], [macadamia], [minibits] | -                                                            |
-| [14][14] | Hashed Timelock Contracts (HTLCs) | [Nutshell][py], [cdk-cli], [gonuts]                                          | [Nutshell][py], [cdk-mintd], [nutmix], [gonuts]              |
-| [15][15] | Partial multi-path payments (MPP) | [Nutshell][py], [cdk-cli], [gonuts]                                          | [Nutshell][py], [cdk-mintd], [nutmix], [gonuts]              |
-| [16][16] | Animated QR codes                 | [Cashu.me][cashume], [macadamia], [minibits]                                 | -                                                            |
-| [17][17] | WebSocket subscriptions           | [Nutshell][py], [cdk-cli][cdk-cli], [Cashu.me][cashume], [gonuts]            | [Nutshell][py], [cdk-mintd][cdk-mintd], [gonuts], [nutmix]   |
-| [18][18] | Payment requests                  | [Cashu.me][cashume], [Boardwalk][bwc], [cdk-cli]                             | -                                                            |
-| [19][19] | Cached Responses                  | -                                                                            | [Nutshell][py], [cdk-mintd]                                  |
-| [20][20] | Signature on Mint Quote           | [cdk-cli], [Nutshell][py], [gonuts]                                          | [cdk-mintd], [Nutshell][py], [gonuts]                        |
-| [21][21] | Clear authentication              | [Nutshell][py], [cdk-cli]                                                    | [Nutshell][py], [cdk-mintd], [nutmix]                        |
-| [22][22] | Blind authentication              | [Nutshell][py], [cdk-cli]                                                    | [Nutshell][py], [cdk-mintd], [nutmix]                        |
-| [25][25] | Compact Nut Filters               | [Nutshell][py], [cdk-mintd], [cashu-ts][ts]                                  |[Nutshell][py], [cdk-mintd]                                  |
-=======
 | #        | Description                       | Wallets                                                                            | Mints                                            |
 | -------- | --------------------------------- | ---------------------------------------------------------------------------------- | ------------------------------------------------ |
 | [07][07] | Token state check                 | [Nutshell][py], [Nutstash][ns], [cashu-ts][ts], [cdk-cli], [Minibits], [macadamia] | [Nutshell][py], [cdk-mintd], [nutmix]            |
@@ -61,7 +40,7 @@
 | [22][22] | Blind authentication              | [Nutshell][py], [cdk-cli]                                                          | [Nutshell][py], [cdk-mintd], [nutmix]            |
 | [23][23] | Payment Method: BOLT11            | [Nutshell][py], [cdk-cli]                                                          | [Nutshell][py], [cdk-mintd], [nutmix]            |
 | [24][24] | HTTP 402 Payment Required         | -                                                                                  | -                                                |
->>>>>>> c07457a5
+| [25][25] | Compact Nut Filters               | [Nutshell][py], [cdk-mintd], [cashu-ts][ts]                                  |[Nutshell][py], [cdk-mintd]                                  |
 
 #### Wallets:
 
@@ -117,9 +96,6 @@
 [20]: 20.md
 [21]: 21.md
 [22]: 22.md
-<<<<<<< HEAD
-[25]: 25.md
-=======
 [23]: 23.md
 [24]: 24.md
->>>>>>> c07457a5
+[25]: 25.md